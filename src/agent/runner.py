--- conflicted
+++ resolved
@@ -23,13 +23,7 @@
     def __init__(
         self,
         env: LeanDojoEnv,
-<<<<<<< HEAD
-        premise_selector: PremiseSelector,
-        tactic_generator: TacticGenerator,
-        all_premises: list[str],
-=======
         transformer: Transformer,
->>>>>>> 35f7a866
         mcts_class: Type[BaseMCTS] = MCTS_GuidedRollout,
         mcts_kwargs: Optional[dict] = None,
         num_iterations: int = 100,
@@ -49,13 +43,7 @@
             max_steps: The maximum number of tactics to apply before giving up.
         """
         self.env = env
-<<<<<<< HEAD
-        self.premise_selector = premise_selector
-        self.tactic_generator = tactic_generator
-        self.all_premises = all_premises
-=======
         self.transformer = transformer
->>>>>>> 35f7a866
         self.mcts_class = mcts_class
         self.mcts_kwargs = mcts_kwargs if mcts_kwargs is not None else {}
         self.num_iterations = num_iterations
@@ -108,13 +96,7 @@
             # TODO: Implement subtree reusage to improve efficiency
             mcts_instance = self.mcts_class(
                 env=self.env,
-<<<<<<< HEAD
-                premise_selector=self.premise_selector,
-                tactic_generator=self.tactic_generator,
-                all_premises=self.all_premises,
-=======
                 transformer=self.transformer,
->>>>>>> 35f7a866
                 **self.mcts_kwargs,
             )
 
@@ -144,7 +126,6 @@
                     {
                         "type": "policy",
                         "state": state_pp,
-                        "premises": self.all_premises,
                         "tactic_target": best_action,
                     }
                 )
@@ -154,7 +135,6 @@
                     {
                         "type": "value",
                         "state": state_pp,
-                        "premises": self.all_premises,
                         # Value target will be filled in later with final reward
                     }
                 )
